--- conflicted
+++ resolved
@@ -58,51 +58,16 @@
     return buff;
 }
 
-<<<<<<< HEAD
-/* Backend implementation */
-static uint32_t sim_get_status(const char *kme_hostname,
-                               const char *pub_key, const char *priv_key, const char *root_ca,
-                               const char *slave_sae_id, qkd_status_t *status) {
-    status->source_KME_ID = strdup(LOCAL_KME_ID);
-    status->target_KME_ID = strdup(REMOTE_KME_ID);
-    status->slave_SAE_ID = strdup(slave_sae_id);
-    status->key_size = DEFAULT_KEY_SIZE;
-    status->stored_key_count = stored_key_count;
-=======
 static uint32_t sim_get_status(const char *kme_hostname, 
                               const char *slave_sae_id,
                               qkd_status_t *status) {
     status->key_size = KEY_SIZE;
     status->stored_key_count = stored_keys;
->>>>>>> a1f2c033
     status->max_key_count = MAX_KEYS;
     status->max_key_per_request = 1;
     return QKD_STATUS_OK;
 }
 
-<<<<<<< HEAD
-static uint32_t sim_get_key(const char *kme_hostname, 
-                            const char *pub_key, const char *priv_key, const char *root_ca,
-                            const char *slave_sae_id,
-                            qkd_key_request_t *request,
-                            qkd_key_container_t *container) {
-    int num_keys = request ? request->number : 1;
-
-    container->keys = calloc(num_keys, sizeof(qkd_key_t));
-    container->key_count = num_keys;
-
-    for (int i = 0; i < num_keys; i++) {
-        snprintf(key_store[stored_key_count].key_id, 37, "KEY_%zu",
-                 stored_key_count);
-        generate_simulated_key(key_store[stored_key_count].key);
-
-        container->keys[i].key_ID = strdup(key_store[stored_key_count].key_id);
-        container->keys[i].key = malloc(DEFAULT_KEY_SIZE);
-        memcpy(container->keys[i].key, key_store[stored_key_count].key,
-               DEFAULT_KEY_SIZE);
-
-        stored_key_count++;
-=======
 static uint32_t sim_get_key(const char *kme_hostname,
                            const char *slave_sae_id,
                            qkd_key_request_t *request,
@@ -110,7 +75,6 @@
     unsigned char key_bytes[KEY_SIZE];
     if (!RAND_bytes(key_bytes, KEY_SIZE)) {
         return QKD_STATUS_SERVER_ERROR;
->>>>>>> a1f2c033
     }
 
     container->key_count = 1;
@@ -123,35 +87,11 @@
 }
 
 static uint32_t sim_get_key_with_ids(const char *kme_hostname,
-<<<<<<< HEAD
-                                     const char *master_sae_id,
-                                     const char *pub_key, 
-                                     const char *priv_key, 
-                                     const char *root_ca,
-                                     qkd_key_ids_t *key_ids,
-                                     qkd_key_container_t *container) {
-    container->keys = calloc(key_ids->key_ID_count, sizeof(qkd_key_t));
-    container->key_count = key_ids->key_ID_count;
-
-    for (int i = 0; i < key_ids->key_ID_count; i++) {
-        for (size_t j = 0; j < stored_key_count; j++) {
-            if (strcmp(key_store[j].key_id, key_ids->key_IDs[i].key_ID) == 0) {
-                container->keys[i].key_ID = strdup(key_store[j].key_id);
-                container->keys[i].key = malloc(DEFAULT_KEY_SIZE);
-                memcpy(container->keys[i].key, key_store[j].key,
-                       DEFAULT_KEY_SIZE);
-                break;
-            }
-        }
-    }
-
-    return QKD_STATUS_OK;
-=======
                                     const char *master_sae_id,
                                     qkd_key_ids_t *key_ids,
                                     qkd_key_container_t *container) {
     return sim_get_key(kme_hostname, master_sae_id, NULL, container);
->>>>>>> a1f2c033
+
 }
 
 const struct qkd_014_backend simulated_backend = {
